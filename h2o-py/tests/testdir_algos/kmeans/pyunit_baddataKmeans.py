--- conflicted
+++ resolved
@@ -20,14 +20,8 @@
   # Row elements that are None will be replaced with mean of column
   #Log.info("Training data with 1 row of all Nones: replace with column mean")
   data = rawdata[:]
-<<<<<<< HEAD
-  for cidx, cval in enumerate(data[24]):
-    data[24][cidx] = None
-  frame = h2o.H2OFrame.fromPython(data)
-=======
   for col in data: col[24] = None
   frame = h2o.H2OFrame(data)
->>>>>>> 7e9457a9
 
   from h2o.estimators.kmeans import H2OKMeansEstimator
 
@@ -41,14 +35,8 @@
   # Columns with constant value will be automatically dropped
   #Log.info("Training data with 1 col of all 5's: drop automatically")
   data = rawdata[:]
-<<<<<<< HEAD
-  for idx, val in enumerate(data):
-    data[idx][4] = 5
-  frame = h2o.H2OFrame.fromPython(data)
-=======
   data[4] = [5] * rows
   frame = h2o.H2OFrame(data)
->>>>>>> 7e9457a9
 
   km_model = H2OKMeansEstimator(k=5)
   km_model.train(x = range(cols), training_frame=frame)
@@ -60,16 +48,9 @@
 
   # Log.info("Training data with 1 col of all None's, 1 col of all zeroes: drop automatically")
   data = rawdata[:]
-<<<<<<< HEAD
-  for idx, val in enumerate(data):
-    data[idx][4] = None
-    data[idx][7] = 0
-  frame = h2o.H2OFrame.fromPython(data)
-=======
   data[4] = [None] * rows
   data[7] = [0] * rows
   frame = h2o.H2OFrame(data)
->>>>>>> 7e9457a9
 
   km_model = H2OKMeansEstimator(k=5)
   km_model.train(x=range(cols), training_frame=frame)
@@ -80,13 +61,8 @@
   # TODO: expect_warning(km_model = h2o.kmeans(x=frame, k=5))
 
   # Log.info("Training data with all None's")
-<<<<<<< HEAD
-  data = [[None for c in range(cols)] for r in range(rows)]
-  frame = h2o.H2OFrame.fromPython(data)
-=======
   data = [[None for r in range(rows)] for c in range(cols)]
   frame = h2o.H2OFrame(data)
->>>>>>> 7e9457a9
 
   try:
     H2OKMeansEstimator(k=5).train(x=range(cols), training_frame=frame)
@@ -95,13 +71,8 @@
     assert True
 
   # Log.info("Training data with a categorical column(s)")
-<<<<<<< HEAD
-  data = [[random.choice(string.ascii_uppercase) for c in range(cols)] for r in range(rows)]
-  frame = h2o.H2OFrame.fromPython(data)
-=======
   data = [[random.choice(string.ascii_uppercase) for r in range(rows)] for c in range(cols)]
   frame = h2o.H2OFrame(data)
->>>>>>> 7e9457a9
 
   km_model = H2OKMeansEstimator(k=5)
   km_model.train(x=range(cols), training_frame=frame)
