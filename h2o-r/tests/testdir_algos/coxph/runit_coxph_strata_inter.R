--- conflicted
+++ resolved
@@ -33,28 +33,22 @@
 
     # 4. implicit interaction in H2O
     fit.hex.implicit <- h2o.coxph(stop_column = "time", event_column = "status",
-                                  x = "wt.loss",
+                                  x = c("wt.loss", "sex", "ph.ecog"),
                                   interaction_pairs = list(c("age", "sex")),
                                   stratify_by = c("sex", "ph.ecog"),
                                   training_frame = lung.hex,
                                   use_all_factor_levels = TRUE)
 
-<<<<<<< HEAD
-    hex.model <- .as.survival.coxph.model(fit.hex.implicit@model)
-    expect_equal("Surv(time, status) ~ wt.loss + age:strata(sex) + strata(ph.ecog)", hex.model$call)
-    expect_equal(fit.coef, hex.model$coef[names(fit.coef)])
-=======
-    expect_equal(fit.coef, .as.survival.coxph.model(fit.hex.implicit@model)$coef[names(fit.coef)])
-
     # 5. implicit interaction in H2O - should figure out when to force-enable "use all factor levels"
     fit.hex.implicit.2 <- h2o.coxph(stop_column = "time", event_column = "status",
-                                   x = c("wt.loss", "sex", "ph.ecog"),
+                                   x = "wt.loss",
                                    interaction_pairs = list(c("age", "sex")),
                                    stratify_by = c("sex", "ph.ecog"),
                                    training_frame = lung.hex)
 
-    expect_equal(fit.coef, .as.survival.coxph.model(fit.hex.implicit.2@model)$coef[names(fit.coef)])
->>>>>>> abe780cc
+    hex.model <- .as.survival.coxph.model(fit.hex.implicit.2@model)
+    expect_equal("Surv(time, status) ~ wt.loss + age:strata(sex) + strata(ph.ecog)", hex.model$call)
+    expect_equal(fit.coef, hex.model$coef[names(fit.coef)])
 }
 
 doTest("CoxPH: Test Stratification with Interactions", test.CoxPH.strata_inter)