--- conflicted
+++ resolved
@@ -14,12 +14,9 @@
   public Vec vresponse() { return _vresponse == null ? (_vresponse = DKV.getGet(_vresponse_key)) : _vresponse; }
 
   public int _nclass; // Number of classes; 1 for regression; 2+ for classification
-<<<<<<< HEAD
-  public final boolean isClassifier() { return _nclass > 1; }
-=======
+
   public final boolean isClassifier() { return _parms._convert_to_enum || _nclass > 1; }
   public boolean isSupervised() { return true; }
->>>>>>> 0082de06
 
   /** Constructor called from an http request; MUST override in subclasses. */
   //public SupervisedModelBuilder(P parms) { super(parms);  /*only call init in leaf classes*/ }
@@ -71,6 +68,10 @@
         error("_response_column", "Response column is all NAs!");
       if (_response.isConst())
         error("_response_column", "Response column is constant!");
+      if (_parms._convert_to_enum && expensive) { // Expensive; only do it on demand
+        _response = _response.toEnum();
+        if (_vresponse != null) _vresponse = _vresponse.toEnum();
+      }
       _train.add(_parms._response_column, _response);
       _response_key  =  _response._key;
       if (_valid != null) {
