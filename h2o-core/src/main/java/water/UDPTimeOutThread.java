--- conflicted
+++ resolved
@@ -31,13 +31,8 @@
             (t._target._heartbeat._client && t._retry <  HeartBeatThread.CLIENT_TIMEOUT) ) {
           if( !t.isDone() && !t._nack ) {
             boolean forceTCP;
-<<<<<<< HEAD
             if(forceTCP = (++t._resendsCnt % 10 == 0))
-              Log.warn("Got " + t._resendsCnt + " resends on task " + t._dt.getClass().getSimpleName() + ", enforcing TCP");
-=======
-            if(forceTCP = (++t._resendsCnt % 50 == 0))
               Log.warn("Got " + t._resendsCnt + " resends on task #" + t._tasknum + ", class = " + t._dt.getClass().getSimpleName() + ", enforcing TCP");
->>>>>>> 54fb96d0
             t.call(forceTCP);
           }
         } else {                // Target is dead, nobody to retry to
