--- conflicted
+++ resolved
@@ -10,14 +10,9 @@
   public RapidsSchema exec(int version, RapidsSchema rapids) {
     if( rapids == null ) return null;
     if( rapids.ast == null || rapids.ast.equals("") ) return rapids;
-<<<<<<< HEAD
-    if( rapids.session_id == null || rapids.session_id.equals("") ) return rapids;
-=======
-    if( rapids.session_id == null || rapids.session_id.equals("") ) {
+    if( rapids.session_id == null || rapids.session_id.equals("") )
       rapids.session_id = "_specialSess";
-    }
->>>>>>> 937630da
-    
+
     Session ses = InitIDHandler.SESSIONS.get(rapids.session_id);
     if( ses == null )
       InitIDHandler.SESSIONS.put(rapids.session_id, ses = new water.rapids.Session());
