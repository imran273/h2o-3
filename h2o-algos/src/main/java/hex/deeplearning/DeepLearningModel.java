package hex.deeplearning;

import org.joda.time.format.DateTimeFormat;
import org.joda.time.format.DateTimeFormatter;

import java.util.ArrayList;
import java.util.Arrays;
import java.util.List;

import hex.AUC2;
import hex.DataInfo;
import hex.Distribution;
import hex.Model;
import hex.ModelCategory;
import hex.ModelMetrics;
import hex.ModelMetricsAutoEncoder;
import hex.ModelMetricsBinomial;
import hex.ModelMetricsMultinomial;
import hex.ModelMetricsRegression;
import hex.ModelMetricsSupervised;
import hex.ScoreKeeper;
import hex.VarImp;
import hex.quantile.Quantile;
import hex.quantile.QuantileModel;
import hex.schemas.DeepLearningModelV3;
import water.AutoBuffer;
import water.DKV;
import water.H2O;
import water.H2ONode;
import water.Iced;
import water.Job;
import water.Key;
import water.MRTask;
import water.Scope;
import water.Value;
import water.api.ModelSchema;
import water.codegen.CodeGenerator;
import water.codegen.CodeGeneratorPipeline;
import water.exceptions.H2OIllegalArgumentException;
import water.exceptions.JCodeSB;
import water.fvec.Chunk;
import water.fvec.Frame;
import water.fvec.NewChunk;
import water.fvec.Vec;
import water.util.ArrayUtils;
import water.util.JCodeGen;
import water.util.Log;
import water.util.PrettyPrint;
<<<<<<< HEAD
import water.util.SB;
=======
>>>>>>> ab872a83
import water.util.SBPrintStream;
import water.util.Timer;
import water.util.TwoDimTable;

import static hex.ModelMetrics.calcVarImp;
import static hex.deeplearning.DeepLearning.makeDataInfo;
import static water.H2O.technote;

/**
 * The Deep Learning model
 * It contains a DeepLearningModelInfo with the most up-to-date model,
 * a scoring history, as well as some helpers to indicate the progress
 */

public class DeepLearningModel extends Model<DeepLearningModel,DeepLearningParameters,DeepLearningModel.DeepLearningModelOutput> implements Model.DeepFeatures {

  /**
   * The Deep Learning model output contains a few extra fields in addition to the metrics in Model.Output
   * 1) Scoring history (raw data)
   * 2) weights/biases (raw data)
   * 3) variable importances (TwoDimTable)
   */
  public static class DeepLearningModelOutput extends Model.Output {
    public DeepLearningModelOutput() { super(); autoencoder = false;}
    public DeepLearningModelOutput(DeepLearning b) {
      super(b);
      autoencoder = b._parms._autoencoder;
      assert b.isSupervised() == !autoencoder;
    }
    final boolean autoencoder;

    DeepLearningScoring errors;
    Key[] weights;
    Key[] biases;
    double[] normmul;
    double[] normsub;
    double[] normrespmul;
    double[] normrespsub;
    int[] catoffsets;
    public TwoDimTable _variable_importances;

    @Override public ModelCategory getModelCategory() {
      return autoencoder ? ModelCategory.AutoEncoder : super.getModelCategory();
    }

    @Override public boolean isSupervised() {
      return !autoencoder;
    }
  }

  /**
   * Deviance of given distribution function at predicted value f
   * @param w observation weight
   * @param y (actual) response
   * @param f (predicted) response in original response space
   * @return value of gradient
   */
  @Override
  public double deviance(double w, double y, double f) {
    // Note: Must use sanitized parameters via get_params() as this._params can still have defaults AUTO, etc.)
    assert(get_params()._distribution != Distribution.Family.AUTO);
    return new Distribution(get_params()._distribution, get_params()._tweedie_power).deviance(w,y,f);
  }

  // Default publicly visible Schema is V2
  public ModelSchema schema() { return new DeepLearningModelV3(); }

  void set_model_info(DeepLearningModelInfo mi) { assert(mi != null); model_info = mi; }
  final public DeepLearningModelInfo model_info() { return model_info; }
  final public VarImp varImp() { return _output.errors.variable_importances; }

  private volatile DeepLearningModelInfo model_info;

  public long run_time;
  private long start_time;

  public long actual_train_samples_per_iteration;
  public long tspiGuess;
  public double time_for_communication_us; //helper for auto-tuning: time in microseconds for collective bcast/reduce of the model

  public double epoch_counter;
  public boolean stopped_early;

  public long training_rows;

  public long validation_rows;

  private DeepLearningScoring[] errors;
  public DeepLearningScoring[] scoring_history() { return errors; }

  // Keep the best model so far, based on a single criterion (overall class. error or MSE)
  private float _bestError = Float.POSITIVE_INFINITY;

  public Key actual_best_model_key;
  public Key model_info_key;

  // return the most up-to-date model metrics
  DeepLearningScoring last_scored() { return errors == null ? null : errors[errors.length-1]; }

  /**
   * Get the parameters actually used for model building, not the user-given ones (_parms)
   * They might differ since some defaults are filled in, and some invalid combinations are auto-disabled in modifyParams
   * @return actually used parameters
   */
  public final DeepLearningParameters get_params() { return model_info.get_params(); }

  // Lower is better
  public float error() {
    return (float) (_output.isClassifier() ? classification_error() : deviance());
  }

  @Override public ModelMetrics.MetricBuilder makeMetricBuilder(String[] domain) {
    switch(_output.getModelCategory()) {
      case Binomial:    return new ModelMetricsBinomial.MetricBuilderBinomial(domain);
      case Multinomial: return new ModelMetricsMultinomial.MetricBuilderMultinomial(_output.nclasses(),domain);
      case Regression:  return new ModelMetricsRegression.MetricBuilderRegression();
      case AutoEncoder: return new ModelMetricsAutoEncoder.MetricBuilderAutoEncoder(_output.nfeatures());
      default: throw H2O.unimpl("Invalid ModelCategory " + _output.getModelCategory());
    }
  }

  public int compareTo(DeepLearningModel o) {
    if (o._output.isClassifier() != _output.isClassifier()) throw new UnsupportedOperationException("Cannot compare classifier against regressor.");
    if (o._output.nclasses() != _output.nclasses()) throw new UnsupportedOperationException("Cannot compare models with different number of classes.");
    return (error() < o.error() ? -1 : error() > o.error() ? 1 : 0);
  }

  public static class DeepLearningScoring extends Iced {
    public double epoch_counter;
    public double training_samples;
    public long training_time_ms;
    boolean validation;
    public long score_training_samples;
    public long score_validation_samples;
    public boolean classification;
    VarImp variable_importances;
    ScoreKeeper scored_train = new ScoreKeeper();
    ScoreKeeper scored_valid = new ScoreKeeper();
    public AUC2 training_AUC;
    public AUC2 validation_AUC;
    public long scoring_time;

    DeepLearningScoring deep_clone() {
      AutoBuffer ab = new AutoBuffer();
      this.write(ab);
      ab.flipForReading();
      return (DeepLearningScoring) new DeepLearningScoring().read(ab);
    }
  }

  public double classification_error() {
    if (errors == null) return Double.NaN;
    return last_scored().validation ? last_scored().scored_valid._classError : last_scored().scored_train._classError;
  }

  public double mse() {
    if (errors == null) return Double.NaN;
    return last_scored().validation ? last_scored().scored_valid._mse : last_scored().scored_train._mse;
  }

  public double deviance() {
    if (errors == null) return Double.NaN;
    return last_scored().validation ? last_scored().scored_valid._mean_residual_deviance : last_scored().scored_train._mean_residual_deviance;
  }

  public double logloss() {
    if (errors == null) return Double.NaN;
    return last_scored().validation ? last_scored().scored_valid._logloss : last_scored().scored_train._logloss;
  }

  private TwoDimTable createScoringHistoryTable(DeepLearningScoring[] errors) {
    List<String> colHeaders = new ArrayList<>();
    List<String> colTypes = new ArrayList<>();
    List<String> colFormat = new ArrayList<>();
    colHeaders.add("Timestamp"); colTypes.add("string"); colFormat.add("%s");
    colHeaders.add("Duration"); colTypes.add("string"); colFormat.add("%s");
    colHeaders.add("Training Speed"); colTypes.add("string"); colFormat.add("%s");
    colHeaders.add("Epochs"); colTypes.add("double"); colFormat.add("%.5f");
    colHeaders.add("Samples"); colTypes.add("double"); colFormat.add("%f");
    colHeaders.add("Training MSE"); colTypes.add("double"); colFormat.add("%.5f");

    if (_output.getModelCategory() == ModelCategory.Regression) {
      colHeaders.add("Training Deviance"); colTypes.add("double"); colFormat.add("%.5f");
    }
    if (!_output.autoencoder) {
      colHeaders.add("Training R^2"); colTypes.add("double"); colFormat.add("%.5f");
    }
    if (_output.isClassifier()) {
      colHeaders.add("Training LogLoss"); colTypes.add("double"); colFormat.add("%.5f");
    }
    if (_output.getModelCategory() == ModelCategory.Binomial) {
      colHeaders.add("Training AUC"); colTypes.add("double"); colFormat.add("%.5f");
    }
    if (_output.getModelCategory() == ModelCategory.Binomial || _output.getModelCategory() == ModelCategory.Multinomial) {
      colHeaders.add("Training Classification Error"); colTypes.add("double"); colFormat.add("%.5f");
    }
    if (get_params()._valid != null) {
      colHeaders.add("Validation MSE"); colTypes.add("double"); colFormat.add("%.5f");
      if (_output.getModelCategory() == ModelCategory.Regression) {
        colHeaders.add("Validation Deviance"); colTypes.add("double"); colFormat.add("%.5f");
      }
      if (!_output.autoencoder) {
        colHeaders.add("Validation R^2"); colTypes.add("double"); colFormat.add("%.5f");
      }
      if (_output.isClassifier()) {
        colHeaders.add("Validation LogLoss"); colTypes.add("double"); colFormat.add("%.5f");
      }
      if (_output.getModelCategory() == ModelCategory.Binomial) {
        colHeaders.add("Validation AUC"); colTypes.add("double"); colFormat.add("%.5f");
      }
      if (_output.isClassifier()) {
        colHeaders.add("Validation Classification Error"); colTypes.add("double"); colFormat.add("%.5f");
      }
    }

    final int rows = errors.length;
    String[] s = new String[0];
    TwoDimTable table = new TwoDimTable(
            "Scoring History", null,
            new String[rows],
            colHeaders.toArray(s),
            colTypes.toArray(s),
            colFormat.toArray(s),
            "");
    int row = 0;
    for (final DeepLearningScoring e : errors) {
      int col = 0;
      assert (row < table.getRowDim());
      assert (col < table.getColDim());
      DateTimeFormatter fmt = DateTimeFormat.forPattern("yyyy-MM-dd HH:mm:ss");
      table.set(row, col++, fmt.print(start_time + e.training_time_ms));
      table.set(row, col++, PrettyPrint.msecs(e.training_time_ms, true));
      table.set(row, col++, e.training_time_ms == 0 ? null : (String.format("%.3f", e.training_samples / (e.training_time_ms / 1e3)) + " rows/sec"));
      table.set(row, col++, e.epoch_counter);
      table.set(row, col++, e.training_samples);
      table.set(row, col++, e.scored_train != null ? e.scored_train._mse : Double.NaN);
      if (_output.getModelCategory() == ModelCategory.Regression) {
        table.set(row, col++, e.scored_train != null ? e.scored_train._mean_residual_deviance : Double.NaN);
      }
      if (!_output.autoencoder) {
        table.set(row, col++, e.scored_train != null ? e.scored_train._r2 : Double.NaN);
      }
      if (_output.isClassifier()) {
        table.set(row, col++, e.scored_train != null ? e.scored_train._logloss : Double.NaN);
      }
      if (_output.getModelCategory() == ModelCategory.Binomial) {
        table.set(row, col++, e.training_AUC != null ? e.training_AUC._auc : Double.NaN);
      }
      if (_output.isClassifier()) {
        table.set(row, col++, e.scored_train != null ? e.scored_train._classError : Double.NaN);
      }
      if (get_params()._valid != null) {
        table.set(row, col++, e.scored_valid != null ? e.scored_valid._mse : Double.NaN);
        if (_output.getModelCategory() == ModelCategory.Regression) {
          table.set(row, col++, e.scored_valid != null ? e.scored_valid._mean_residual_deviance : Double.NaN);
        }
        if (!_output.autoencoder) {
          table.set(row, col++, e.scored_valid != null ? e.scored_valid._r2 : Double.NaN);
        }
        if (_output.isClassifier()) {
          table.set(row, col++, e.scored_valid != null ? e.scored_valid._logloss : Double.NaN);
        }
        if (_output.getModelCategory() == ModelCategory.Binomial) {
          table.set(row, col++, e.validation_AUC != null ? e.validation_AUC._auc : Double.NaN);
        }
        if (_output.isClassifier()) {
          table.set(row, col, e.scored_valid != null ? e.scored_valid._classError : Double.NaN);
        }
      }
      row++;
    }
    return table;
  }

  /**
   * Helper to allocate keys for output frames for weights and biases
   * @param destKey Base destination key for output frames
   */
  private void makeWeightsBiases(Key destKey) {
    if (!model_info.get_params()._export_weights_and_biases) {
      _output.weights = null;
      _output.biases = null;
      _output.normmul = null;
      _output.normsub = null;
      _output.normrespmul = null;
      _output.normrespsub = null;
      _output.catoffsets = null;
    } else {
      _output.weights = new Key[get_params()._hidden.length + 1];
      for (int i = 0; i < _output.weights.length; ++i) {
        _output.weights[i] = Key.makeUserHidden(Key.make(destKey + ".weights." + i));
      }
      _output.biases = new Key[get_params()._hidden.length + 1];
      for (int i = 0; i < _output.biases.length; ++i) {
        _output.biases[i] = Key.makeUserHidden(Key.make(destKey + ".biases." + i));
      }
      _output.normmul = model_info.data_info._normMul;
      _output.normsub = model_info.data_info._normSub;
      _output.normrespmul = model_info.data_info._normRespMul;
      _output.normrespsub = model_info.data_info._normRespSub;
      _output.catoffsets = model_info.data_info._catOffsets;
    }
  }

  /** Constructor to restart from a checkpointed model
   * @param destKey New destination key for the model
   *  @param parms User-given parameters for checkpoint restart
   *  @param cp Checkpoint to restart from
   * @param store_best_model Store only the best model instead of the latest one  */
  public DeepLearningModel(final Key destKey, final DeepLearningParameters parms, final DeepLearningModel cp, final boolean store_best_model, final DataInfo dataInfo) {
    super(destKey, parms == null ? (DeepLearningParameters)cp._parms.clone() : parms, (DeepLearningModelOutput)cp._output.clone());
    assert(_parms != cp._parms); //make sure we have a clone
    model_info = cp.model_info.deep_clone(); //don't want to interfere with model being built, just make a deep copy and store that
    if (store_best_model) {
      model_info.data_info = dataInfo.deep_clone(); //replace previous data_info with updated version that's passed in (contains enum for classification)
    } else {
      model_info.data_info = dataInfo; //shallow clone is ok
      if (parms != null) {
        assert (_parms == parms);
        assert (_parms._checkpoint == parms._checkpoint);
        assert (_parms._checkpoint == cp._key);
      }
//      _parms._checkpoint = cp._key; //it's only a "real" checkpoint if job != null, otherwise a best model copy
    }
    DKV.put(dataInfo);
    assert(get_params() != cp.model_info().get_params()); //make sure we have a clone
    actual_best_model_key = cp.actual_best_model_key;
    start_time = cp.start_time;
    run_time = cp.run_time;
    training_rows = cp.training_rows; //copy the value to display the right number on the model page before training has started
    validation_rows = cp.validation_rows; //copy the value to display the right number on the model page before training has started
    _bestError = cp._bestError;
    epoch_counter = cp.epoch_counter;

    // deep clone scoring history
    errors = cp.errors.clone();
    for (int i=0; i<errors.length;++i)
      errors[i] = cp.errors[i].deep_clone();
    _output.errors = last_scored();
    makeWeightsBiases(destKey);
    _output._scoring_history = createScoringHistoryTable(errors);
    _output._variable_importances = calcVarImp(last_scored().variable_importances);
    _output._names = dataInfo._adaptedFrame.names();
    _output._domains = dataInfo._adaptedFrame.domains();

    // set proper timing
    _timeLastScoreEnter = System.currentTimeMillis();
    _timeLastScoreStart = 0;
    _timeLastScoreEnd = 0;
    _timeLastPrintStart = 0;
    assert(Arrays.equals(_key._kb, destKey._kb));
  }

  /**
   * Regular constructor (from scratch)
   * @param destKey destination key
   * @param parms DL parameters
   * @param output DL model output
   * @param train Training frame
   * @param valid Validation frame
   * @param nClasses Number of classes (1 for regression or autoencoder)
   */
  public DeepLearningModel(final Key destKey, final DeepLearningParameters parms, final DeepLearningModelOutput output, Frame train, Frame valid, int nClasses) {
    super(destKey, parms, output);
    final DataInfo dinfo = makeDataInfo(train, valid, _parms);
    _output._names  = train._names   ; // Since changed by DataInfo, need to be reflected in the Model output as well
    _output._domains= train.domains();
    _output._names = dinfo._adaptedFrame.names();
    _output._domains = dinfo._adaptedFrame.domains();
    DKV.put(dinfo);
    model_info = new DeepLearningModelInfo(parms, dinfo, nClasses, train, valid);
    model_info_key = Key.makeUserHidden(Key.make(H2O.SELF));
    actual_best_model_key = Key.makeUserHidden(Key.make(H2O.SELF));
    if (parms._nfolds != 0) actual_best_model_key = null;
    if (!parms._autoencoder) {
      errors = new DeepLearningScoring[1];
      errors[0] = new DeepLearningScoring();
      errors[0].validation = (parms._valid != null);
      _output.errors = last_scored();
      _output._scoring_history = createScoringHistoryTable(errors);
      _output._variable_importances = calcVarImp(last_scored().variable_importances);
    }
    makeWeightsBiases(destKey);
    run_time = 0;
    start_time = System.currentTimeMillis();
    _timeLastScoreEnter = start_time;
    assert _key.equals(destKey);
    boolean fail = false;
    long byte_size = 0;
    try {
      byte_size = new AutoBuffer().put(this).buf().length;
    } catch(Throwable t) {
      fail = true;
    }
    if (byte_size > Value.MAX || fail)
      throw new IllegalArgumentException(technote(5, "Model is too large"));
  }

  public long _timeLastScoreEnter; //not transient: needed for HTML display page
  transient private long _timeLastScoreStart;
  transient private long _timeLastScoreEnd;
  transient private long _timeLastPrintStart;

  /**
   * Score this DeepLearning model
   * @param ftrain potentially downsampled training data for scoring
   * @param ftest  potentially downsampled validation data for scoring
   * @param job_key key of the owning job
   * @param progressKey key of the progress
   * @param iteration Map/Reduce iteration count
   * @return true if model building is ongoing
   */
  boolean doScoring(Frame ftrain, Frame ftest, Key job_key, Key progressKey, int iteration) {
    final long now = System.currentTimeMillis();
    epoch_counter = (double)model_info().get_processed_total()/training_rows;
    final double time_last_iter_millis = Math.max(5,now-_timeLastScoreEnter);
    run_time += time_last_iter_millis;

    // First update Job progress based on the number of trained samples for the last iteration
    // and update the progress message
    Job.Progress prog = DKV.getGet(progressKey);
    float progress = prog == null ? 0 : prog.progress();
    String msg = "Map/Reduce Iteration " + String.format("%,d",iteration) + ": Training at " + String.format("%,d", model_info().get_processed_total() * 1000 / run_time) + " samples/s..."
        + (progress == 0 ? "" : " Estimated time left: " + PrettyPrint.msecs((long) (run_time * (1. - progress) / progress), true));
    ((Job)DKV.getGet(job_key)).update(actual_train_samples_per_iteration); //mark the amount of work done for the progress bar
    if (progressKey != null) new Job.ProgressUpdate(msg).fork(progressKey); //update the message for the progress bar

    boolean keep_running;
    // Auto-tuning
    // if multi-node and auto-tuning and at least 10 ms for communication (to avoid doing thins on multi-JVM on same node),
    // then adjust the auto-tuning parameter 'actual_train_samples_per_iteration' such that the targeted ratio of comm to comp is achieved
    // Note: actual communication time is estimated by the NetworkTest's collective test.
    if (H2O.CLOUD.size() > 1 && get_params()._train_samples_per_iteration == -2 && iteration != 0) {
      Log.info("Auto-tuning train_samples_per_iteration.");
      if (time_for_communication_us > 1e4) {
        Log.info("  Time taken for communication: " + PrettyPrint.usecs((long) time_for_communication_us));
        Log.info("  Time taken for Map/Reduce iteration: " + PrettyPrint.msecs((long) time_last_iter_millis, true));
        final double comm_to_work_ratio = (time_for_communication_us * 1e-3) / time_last_iter_millis;
        Log.info("  Ratio of network communication to computation: " + String.format("%.5f", comm_to_work_ratio));
        Log.info("  target_comm_to_work: " + get_params()._target_ratio_comm_to_comp);
        Log.info("Old value of train_samples_per_iteration: " + actual_train_samples_per_iteration);
        double correction = get_params()._target_ratio_comm_to_comp / comm_to_work_ratio;
        correction = Math.max(0.5,Math.min(2, correction)); //it's ok to train up to 2x more training rows per iteration, but not fewer than half.
        if (Math.abs(correction) < 0.8 || Math.abs(correction) > 1.2) { //don't correct unless it's significant (avoid slow drift)
          actual_train_samples_per_iteration /= correction;
          actual_train_samples_per_iteration = Math.max(1, actual_train_samples_per_iteration);
          Log.info("New value of train_samples_per_iteration: " + actual_train_samples_per_iteration);
        } else {
          Log.info("Keeping value of train_samples_per_iteration the same (would deviate too little from previous value): " + actual_train_samples_per_iteration);
        }
      } else {
        Log.info("Communication is faster than 10 ms. Not modifying train_samples_per_iteration: " + actual_train_samples_per_iteration);
      }
    }

    _timeLastScoreEnter = now;
    keep_running = (epoch_counter < get_params()._epochs) && !stopped_early;
    final long sinceLastScore = now -_timeLastScoreStart;
    final long sinceLastPrint = now -_timeLastPrintStart;
    if (!keep_running || sinceLastPrint > get_params()._score_interval * 1000) { //print this after every score_interval, not considering duty cycle
      _timeLastPrintStart = now;
      if (!get_params()._quiet_mode) {
        Log.info("Training time: " + PrettyPrint.msecs(run_time, true)
            + ". Processed " + String.format("%,d", model_info().get_processed_total()) + " samples" + " (" + String.format("%.3f", epoch_counter) + " epochs)."
            + " Speed: " + String.format("%,d", 1000 * model_info().get_processed_total() / run_time) + " samples/sec.\n");
        Log.info(msg);
      }
    }

    // this is potentially slow - only do every so often
    if( !keep_running ||
        (sinceLastScore > get_params()._score_interval *1000 //don't score too often
            &&(double)(_timeLastScoreEnd-_timeLastScoreStart)/sinceLastScore < get_params()._score_duty_cycle) ) { //duty cycle
      if (progressKey != null) {
        new Job.ProgressUpdate("Scoring on " + ftrain.numRows() + " training samples" +
            (ftest != null ? (", " + ftest.numRows() + " validation samples") : "")
        ).fork(progressKey);
      }
      final boolean printme = !get_params()._quiet_mode;
      _timeLastScoreStart = now;
      model_info().computeStats(); //might not be necessary, but is done to be certain that numbers are good
      DeepLearningScoring err = new DeepLearningScoring();
      err.training_time_ms = run_time;
      err.epoch_counter = epoch_counter;
      err.training_samples = (double)model_info().get_processed_total();
      err.validation = ftest != null;
      err.score_training_samples = ftrain.numRows();
      err.classification = _output.isClassifier();

      if (get_params()._autoencoder) {
        if (printme) Log.info("Scoring the auto-encoder.");
        // training
        {
          final Frame mse_frame = scoreAutoEncoder(ftrain, Key.make(), false);
          mse_frame.delete();
          ModelMetrics mtrain = ModelMetrics.getFromDKV(this,ftrain); //updated by model.score
          _output._training_metrics = mtrain;
          err.scored_train = new ScoreKeeper(mtrain);
        }
        if (ftest != null) {
          final Frame mse_frame = scoreAutoEncoder(ftest, Key.make(), false);
          mse_frame.delete();
          ModelMetrics mtest = ModelMetrics.getFromDKV(this,ftest); //updated by model.score
          _output._validation_metrics = mtest;
          err.scored_valid = new ScoreKeeper(mtest);
        }
      } else {
        if (printme) Log.info("Scoring the model.");
        // compute errors
        final String m = model_info().toString();
        if (m.length() > 0) Log.info(m);
        final Frame trainPredict = score(ftrain);
        trainPredict.delete();

        hex.ModelMetrics mtrain = ModelMetrics.getFromDKV(this, ftrain);
        _output._training_metrics = mtrain;
        err.scored_train = new ScoreKeeper(mtrain);
        hex.ModelMetrics mtest;

        hex.ModelMetricsSupervised mm1 = (ModelMetricsSupervised)ModelMetrics.getFromDKV(this,ftrain);
        if (mm1 instanceof ModelMetricsBinomial) {
          ModelMetricsBinomial mm = (ModelMetricsBinomial)(mm1);
          err.training_AUC = mm._auc;
        }
        if (ftrain.numRows() != training_rows) {
          _output._training_metrics._description = "Metrics reported on temporary training frame with " + ftrain.numRows() + " samples";
        } else if (ftrain._key != null && ftrain._key.toString().contains("chunks")){
          _output._training_metrics._description = "Metrics reported on temporary (load-balanced) training frame";
        } else {
          _output._training_metrics._description = "Metrics reported on full training frame";
        }

        if (ftest != null) {
          Frame validPred = score(ftest);
          validPred.delete();
          mtest = ModelMetrics.getFromDKV(this, ftest);
          _output._validation_metrics = mtest;
          err.scored_valid = new ScoreKeeper(mtest);
          if (mtest != null) {
            if (mtest instanceof ModelMetricsBinomial) {
              ModelMetricsBinomial mm = (ModelMetricsBinomial)mtest;
              err.validation_AUC = mm._auc;
            }
            if (ftest.numRows() != validation_rows) {
              _output._validation_metrics._description = "Metrics reported on temporary validation frame with " + ftest.numRows() + " samples";
              if (get_params()._score_validation_sampling == DeepLearningParameters.ClassSamplingMethod.Stratified) {
                _output._validation_metrics._description += " (stratified sampling)";
              }
            } else if (ftest._key != null && ftest._key.toString().contains("chunks")){
              _output._validation_metrics._description = "Metrics reported on temporary (load-balanced) validation frame";
            } else {
              _output._validation_metrics._description = "Metrics reported on full validation frame";
            }
          }
        }
      }
      if (get_params()._variable_importances) {
        if (!get_params()._quiet_mode) Log.info("Computing variable importances.");
        final float[] vi = model_info().computeVariableImportances();
        err.variable_importances = new VarImp(vi, Arrays.copyOfRange(model_info().data_info().coefNames(), 0, vi.length));
      }

      _timeLastScoreEnd = System.currentTimeMillis();
      err.scoring_time = System.currentTimeMillis() - now;
      // enlarge the error array by one, push latest score back
      if (errors == null) {
        errors = new DeepLearningScoring[]{err};
      } else {
        DeepLearningScoring[] err2 = new DeepLearningScoring[errors.length + 1];
        System.arraycopy(errors, 0, err2, 0, errors.length);
        err2[err2.length - 1] = err;
        errors = err2;
      }
      _output.errors = last_scored();
      makeWeightsBiases(_key);
      water.util.Timer t = new Timer();
      // store weights and matrices to Frames
      if (_output.weights != null && _output.biases != null) {
        for (int i = 0; i < _output.weights.length; ++i) {
          Frame f = model_info.get_weights(i).toFrame(_output.weights[i]);
          if (i==0) {
            f._names = model_info.data_info.coefNames();
            DKV.put(f);
          }
        }
        for (int i = 0; i < _output.biases.length; ++i) {
          model_info.get_biases(i).toFrame(_output.biases[i]);
        }
        if (!_parms._quiet_mode)
          Log.info("Writing weights and biases to Frames took " + t.time()/1000. + " seconds.");
      }
      _output._scoring_history = createScoringHistoryTable(errors);
      _output._variable_importances = calcVarImp(last_scored().variable_importances);
      _output._model_summary = model_info.createSummaryTable();

      if (!get_params()._autoencoder) {
        // always keep a copy of the best model so far (based on the following criterion)
        if (actual_best_model_key != null && get_params()._overwrite_with_best_model && (
            // if we have a best_model in DKV, then compare against its error() (unless it's a different model as judged by the network size)
            (DKV.get(actual_best_model_key) != null && (error() < DKV.get(actual_best_model_key).<DeepLearningModel>get().error() || !Arrays.equals(model_info().units, DKV.get(actual_best_model_key).<DeepLearningModel>get().model_info().units)))
                ||
                // otherwise, compare against our own _bestError
                (DKV.get(actual_best_model_key) == null && error() < _bestError)
        ) ) {
          if (!get_params()._quiet_mode)
            Log.info("Error reduced from " + _bestError + " to " + error() + ".");
          _bestError = error();
          putMeAsBestModel(actual_best_model_key);
        }
      }
      // print the freshly scored model to ASCII
      if (keep_running && printme)
        Log.info(toString());
      if (printme) Log.info("Time taken for scoring and diagnostics: " + PrettyPrint.msecs(err.scoring_time, true));
    }
    if ( (_output.isClassifier() && last_scored().scored_train._classError <= get_params()._classification_stop)
        || (!_output.isClassifier() && last_scored().scored_train._mse <= get_params()._regression_stop) ) {
      Log.info("Achieved requested predictive accuracy on the training data. Model building completed.");
      stopped_early = true;
      keep_running = false;
    }
    update(job_key);
    return keep_running;
  }
  /** Make either a prediction or a reconstruction.
   * @param orig Test dataset
   * @param adaptedFr Test dataset, adapted to the model
   * @return A frame containing the prediction or reconstruction
   */
  @Override protected Frame predictScoreImpl(Frame orig, Frame adaptedFr, String destination_key) {
    if (!get_params()._autoencoder) {
      return super.predictScoreImpl(orig, adaptedFr, destination_key);
    } else {
      // Reconstruction
      final int len = model_info().data_info().fullN();
      assert(model_info().data_info()._responses == 0);
      String[] coefnames = model_info().data_info().coefNames();
      assert(len == coefnames.length);
      String[] names = new String[len];
      for(int i = 0; i < names.length; ++i) {
        names[i] = "reconstr_" + coefnames[i];
      }
      Frame f = new MRTask() {
        @Override public void map( Chunk chks[], NewChunk recon[] ) {
          double tmp [] = new double[_output._names.length];
          double preds[] = new double [len];
          final Neurons[] neurons = DeepLearningTask.makeNeuronsForTesting(model_info);
          for( int row=0; row<chks[0]._len; row++ ) {
            double p[] = score_autoencoder(chks, row, tmp, preds, neurons, true /*reconstruction*/, false /*reconstruction_error_per_feature*/);
            for( int c=0; c<len; c++ )
              recon[c].addNum(p[c]);
          }
        }
      }.doAll(len,adaptedFr).outputFrame();

      Frame of = new Frame((null == destination_key ? Key.make() : Key.make(destination_key)), names, f.vecs());
      DKV.put(of);
      makeMetricBuilder(null).makeModelMetrics(this, orig);
      return of;
    }
  }

  @Override
  protected double[] score0(double[] data, double[] preds) {
    return score0(data, preds, 1, 0);
  }

  /**
   * Compute the loss function
   * @param myRows Mini-Batch Array of denseRow's containing numerical/categorical predictor and response data (standardized)
   * @return loss
   */
  public double loss(DataInfo.Row[] myRows) {
    double loss = 0;
    Neurons[] neurons = DeepLearningTask.makeNeuronsForTraining(model_info());
    for (DataInfo.Row myRow : myRows) {
      if (myRow == null) continue;
      long seed = -1; //ignored
      // check that all non-last layer errors/gradients are empty
      for (int i = 0; i<neurons.length-1;++i) {
        Storage.DenseVector e = neurons[i]._e;
        if (e==null) continue;
        assert(ArrayUtils.sum(e.raw()) == 0);
      }
      ((Neurons.Input)neurons[0]).setInput(seed, myRow.numIds, myRow.numVals, myRow.nBins, myRow.binIds);
      DeepLearningTask.step(seed, neurons, model_info(), null, false, null, myRow.offset);
      // check that all non-last layer errors/gradients are empty
      for (int i = 0; i<neurons.length-1;++i) {
        Storage.DenseVector e = neurons[i]._e;
        if (e==null) continue;
        assert(ArrayUtils.sum(e.raw()) == 0);
      }

      if (get_params()._loss == DeepLearningParameters.Loss.CrossEntropy) {
        if (_parms._balance_classes) throw H2O.unimpl();
        int actual = (int) myRow.response[0];
        double pred = neurons[neurons.length - 1]._a.get(actual);
        loss += -Math.log(Math.max(1e-15, pred)); //cross-entropy (same as log loss)
      } else {
        if (model_info.get_params()._autoencoder) throw H2O.unimpl();

        //prediction and actual response in standardized response space
        double pred = neurons[neurons.length - 1]._a.get(0);
        double actual = myRow.response[0];

        // FIXME: re-enable this such that the loss is computed from the de-standardized prediction/response
        //bring standardized prediction and actual response to real space
//      DataInfo di = model_info().data_info();
//      if (di._normRespMul != null) { //either both are null or none
//        pred = (pred / di._normRespMul[0] + di._normRespSub[0]);
//        actual = (actual / di._normRespMul[0] + di._normRespSub[0]);
//      }
        Distribution dist = new Distribution(model_info.get_params()._distribution, model_info.get_params()._tweedie_power);
        pred = dist.linkInv(pred);
        loss += 0.5 * dist.deviance(1 /*weight*/, actual, pred);
      }

      // add L1/L2 penalty of model coefficients (weights & biases)
      for (int i = 0; i < _parms._hidden.length + 1; ++i) {
        if (neurons[i]._w == null) continue;
        for (int row = 0; row < neurons[i]._w.rows(); ++row) {
          for (int col = 0; col < neurons[i]._w.cols(); ++col) {
            loss += _parms._l1 * Math.abs(neurons[i]._w.get(row, col));
            loss += 0.5 * _parms._l2 * Math.pow(neurons[i]._w.get(row, col), 2);
          }
        }
        for (int row = 0; row < neurons[i]._b.size(); ++row) {
          loss += _parms._l1 * Math.abs(neurons[i]._b.get(row));
          loss += 0.5 * _parms._l2 * Math.pow(neurons[i]._b.get(row), 2);
        }
      }
    }
    return loss;
  }

  /**
   * Predict from raw double values representing the data
   * @param data raw array containing categorical values (horizontalized to 1,0,0,1,0,0 etc.) and numerical values (0.35,1.24,5.3234,etc), both can contain NaNs
   * @param preds predicted label and per-class probabilities (for classification), predicted target (regression), can contain NaNs
   * @return preds, can contain NaNs
   */
  @Override
  public double[] score0(double[] data, double[] preds, double weight, double offset) {
    if (model_info().isUnstable()) {
      Log.err(unstable_msg);
      throw new UnsupportedOperationException(unstable_msg);
    }
    Neurons[] neurons = DeepLearningTask.makeNeuronsForTesting(model_info);
    ((Neurons.Input)neurons[0]).setInput(-1, data);
    DeepLearningTask.step(-1, neurons, model_info, null, false, null, offset);
    double[] out = neurons[neurons.length - 1]._a.raw();
    if (_output.isClassifier()) {
      assert (preds.length == out.length + 1);
      for (int i = 0; i < preds.length - 1; ++i) {
        preds[i + 1] = out[i];
        if (Double.isNaN(preds[i + 1])) throw new RuntimeException("Predicted class probability NaN!");
      }
      // label assignment happens later - explicitly mark it as invalid here
      preds[0] = -1;
    } else {
      if (model_info().data_info()._normRespMul != null) //either both are null or none
        preds[0] = (out[0] / model_info().data_info()._normRespMul[0] + model_info().data_info()._normRespSub[0]);
      else
        preds[0] = out[0];
      // transform prediction to response space
      preds[0] = new Distribution(model_info.get_params()._distribution, model_info.get_params()._tweedie_power).linkInv(preds[0]);
      if (Double.isNaN(preds[0])) throw new RuntimeException("Predicted regression target NaN!");
    }
    return preds;
  }


  /**
   * Score auto-encoded reconstruction (on-the-fly, without allocating the reconstruction as done in Frame score(Frame fr))
   * @param frame Original data (can contain response, will be ignored)
   * @param destination_key Frame Id for output
   * @param reconstruction_error_per_feature whether to return the squared error per feature
   * @return Frame containing one Vec with reconstruction error (MSE) of each reconstructed row, caller is responsible for deletion
   */
  public Frame scoreAutoEncoder(Frame frame, Key destination_key, final boolean reconstruction_error_per_feature) {
    if (!get_params()._autoencoder)
      throw new H2OIllegalArgumentException("Only for AutoEncoder Deep Learning model.", "");
    final int len = _output._names.length;
    Frame adaptFrm = new Frame(frame);
    adaptTestForTrain(adaptFrm, true, false);
    final int outputcols = reconstruction_error_per_feature ? model_info.data_info.fullN() : 1;
    Frame mse = new MRTask() {
      @Override public void map( Chunk chks[], NewChunk[] mse ) {
        double tmp [] = new double[len];
        double out[] = new double[outputcols];
        final Neurons[] neurons = DeepLearningTask.makeNeuronsForTesting(model_info);
        for( int row=0; row<chks[0]._len; row++ ) {
          for( int i=0; i<len; i++ )
            tmp[i] = chks[i].atd(row);
          score_autoencoder(tmp, out, neurons, false /*reconstruction*/, reconstruction_error_per_feature);
          for (int i=0; i<outputcols; ++i)
            mse[i].addNum(out[i]);
        }
      }
    }.doAll(outputcols, adaptFrm).outputFrame();

    String[] names;
    if (reconstruction_error_per_feature) {
      String[] coefnames = model_info().data_info().coefNames();
      assert (outputcols == coefnames.length);
      names = new String[outputcols];
      for (int i = 0; i < names.length; ++i) {
        names[i] = "reconstr_" + coefnames[i] + ".SE";
      }
    } else {
      names = new String[]{"Reconstruction.MSE"};
    }

    Frame res = new Frame(destination_key, names, mse.vecs());
    DKV.put(res);
    _output.addModelMetrics(new ModelMetricsAutoEncoder(this, frame, res.vecs()[0].mean() /*mean MSE*/));
    return res;
  }

   /**
   * Score auto-encoded reconstruction (on-the-fly, and materialize the deep features of given layer
   * @param frame Original data (can contain response, will be ignored)
   * @param layer index of the hidden layer for which to extract the features
   * @return Frame containing the deep features (#cols = hidden[layer])
   */
  public Frame scoreDeepFeatures(Frame frame, final int layer) {
    if (layer < 0 || layer >= model_info().get_params()._hidden.length)
      throw new H2OIllegalArgumentException("hidden layer (index) to extract must be between " + 0 + " and " + (model_info().get_params()._hidden.length-1),"");
    final int len = _output.nfeatures();
    Vec resp = null;
    if (isSupervised()) {
      int ridx = frame.find(_output.responseName());
      if (ridx != -1) { // drop the response for scoring!
        frame = new Frame(frame);
        resp = frame.vecs()[ridx];
        frame.remove(ridx);
      }
    }
    Frame adaptFrm = new Frame(frame);
    //create new features, will be dense
    final int features = model_info().get_params()._hidden[layer];
    Vec v = adaptFrm.anyVec();
    Vec[] vecs = v!=null ? v.makeZeros(features) : null;
    if (vecs == null) throw new IllegalArgumentException("Cannot create deep features from a frame with no columns.");

    Scope.enter();
    adaptTestForTrain(_output._names, _output.weightsName(), _output.offsetName(), _output.foldName(), null /*don't skip response*/, _output._domains, adaptFrm, _parms.missingColumnsType(), true, true);
    for (int j=0; j<features; ++j) {
      adaptFrm.add("DF.L"+(layer+1)+".C" + (j+1), vecs[j]);
    }
    new MRTask() {
      @Override public void map( Chunk chks[] ) {
        double tmp [] = new double[len];
        final Neurons[] neurons = DeepLearningTask.makeNeuronsForTesting(model_info);
        for( int row=0; row<chks[0]._len; row++ ) {
          for( int i=0; i<len; i++ )
            tmp[i] = chks[i].atd(row);
          ((Neurons.Input)neurons[0]).setInput(-1, tmp); //FIXME: No weights yet
          DeepLearningTask.step(-1, neurons, model_info, null, false, null, 0 /*no offset*/);
          double[] out = neurons[layer+1]._a.raw(); //extract the layer-th hidden feature
          for( int c=0; c<features; c++ )
            chks[_output._names.length+c].set(row,out[c]);
        }
      }
    }.doAll(adaptFrm);

    // Return just the output columns
    int x=_output._names.length, y=adaptFrm.numCols();
    Frame ret = adaptFrm.extractFrame(x, y);
    if (resp != null) ret.prepend(_output.responseName(), resp);
    Scope.exit();
    return ret;
  }


  // Make (potentially expanded) reconstruction
  private double[] score_autoencoder(Chunk[] chks, int row_in_chunk, double[] tmp, double[] preds, Neurons[] neurons, boolean reconstruction, boolean reconstruction_error_per_feature) {
    assert(get_params()._autoencoder);
    assert(tmp.length == _output._names.length);
    for (int i=0; i<tmp.length; i++ )
      tmp[i] = chks[i].atd(row_in_chunk);
    score_autoencoder(tmp, preds, neurons, reconstruction, reconstruction_error_per_feature); // this fills preds, returns MSE error (ignored here)
    return preds;
  }

  /**
   * Helper to reconstruct original data into preds array and compute the reconstruction error (MSE)
   * @param data Original data (unexpanded)
   * @param preds Reconstruction (potentially expanded)
   * @param neurons Array of neurons to work with (will call fprop on them)
   */
  private void score_autoencoder(double[] data, double[] preds, Neurons[] neurons, boolean reconstruction, boolean reconstruction_error_per_feature) {
    assert(model_info().get_params()._autoencoder);
    if (model_info().isUnstable()) {
      Log.err(unstable_msg);
      throw new UnsupportedOperationException(unstable_msg);
    }
    ((Neurons.Input)neurons[0]).setInput(-1, data);
    DeepLearningTask.step(-1, neurons, model_info, null, false, null, 0 /*no offset*/); // reconstructs data in expanded space
    double[] in  = neurons[0]._a.raw(); //input (expanded)
    double[] out = neurons[neurons.length - 1]._a.raw(); //output (expanded)
    assert(in.length == out.length);

    if (reconstruction) {
      // Now scale back numerical columns to original data space (scale + shift)
      model_info().data_info().unScaleNumericals(out, out); //only modifies the numericals
      System.arraycopy(out, 0, preds, 0, out.length); //copy reconstruction into preds
    } else if (reconstruction_error_per_feature){
      // Compute SE of reconstruction in expanded space for each feature
      for (int i = 0; i < in.length; ++i)
        preds[i] = Math.pow((out[i] - in[i]), 2);
    } else {
      // Compute MSE of reconstruction in expanded space
      assert(preds.length == 1);
      double l2 = 0;
      for (int i = 0; i < in.length; ++i)
        l2 += Math.pow((out[i] - in[i]), 2);
      l2 /= in.length;
      preds[0] = l2;
    }
  }

  /**
   * Compute quantile-based threshold (in reconstruction error) to find outliers
   * @param mse Vector containing reconstruction errors
   * @param quantile Quantile for cut-off
   * @return Threshold in MSE value for a point to be above the quantile
   */
  public double calcOutlierThreshold(Vec mse, double quantile) {
    Frame mse_frame = new Frame(Key.make(), new String[]{"Reconstruction.MSE"}, new Vec[]{mse});
    DKV.put(mse_frame._key, mse_frame);

    QuantileModel.QuantileParameters parms = new QuantileModel.QuantileParameters();
    parms._train = mse_frame._key;
    parms._probs = new double[]{quantile};
    Job<QuantileModel> job = new Quantile(parms).trainModel();
    QuantileModel kmm = job.get();
    job.remove();
    double q = kmm._output._quantiles[0][0];
    kmm.delete();
    DKV.remove(mse_frame._key);
    return q;
  }

  // helper to push this model to another key (for keeping good models)
  private void putMeAsBestModel(Key bestModelKey) {
    DeepLearningModel bestModel = new DeepLearningModel(bestModelKey, null, this, true, model_info().data_info());
    DKV.put(bestModel._key, bestModel);
    if (model_info().get_params()._elastic_averaging) {
      DeepLearningModelInfo eamodel = DKV.getGet(model_info.elasticAverageModelInfoKey());
      if (eamodel != null)
        DKV.put(bestModel.model_info().elasticAverageModelInfoKey(), eamodel);
    }
    assert (DKV.get(bestModelKey) != null);
    assert (bestModel.compareTo(this) <= 0);
  }

  @Override public void delete() {
    if (_output.weights != null && _output.biases != null) {
      for (Key k : _output.weights) {
        if (DKV.getGet(k) != null) ((Frame) DKV.getGet(k)).delete();
      }
      for (Key k : _output.biases) {
        if (DKV.getGet(k) != null) ((Frame) DKV.getGet(k)).delete();
      }
    }
    DKV.remove(model_info().data_info()._key);
    deleteElasticAverageModels();
    super.delete();
  }

  void deleteElasticAverageModels() {
    if (model_info().get_params()._elastic_averaging) {
      DKV.remove(model_info().elasticAverageModelInfoKey());
      for (H2ONode node : H2O.CLOUD._memary) {
        DKV.remove(model_info().localModelInfoKey(node));
      }
    }
  }

  private String getHeader() {
    assert get_params()._autoencoder;
    StringBuilder sb = new StringBuilder();
    final int len = model_info().data_info().fullN();
    String prefix = "reconstr_";
    assert (model_info().data_info()._responses == 0);
    String[] coefnames = model_info().data_info().coefNames();
    assert (len == coefnames.length);
    for (int c = 0; c < len; c++) {
      if (c>0) sb.append(",");
      sb.append(prefix).append(coefnames[c]);
    }
    return sb.toString();
  }

<<<<<<< HEAD
  @Override protected SBPrintStream toJavaInit(SBPrintStream sb, SB fileContextSB) {
    sb = super.toJavaInit(sb, fileContextSB);
    String mname = JCodeGen.toJavaId(_key.toString());
=======
  @Override protected SBPrintStream toJavaInit(SBPrintStream sb, CodeGeneratorPipeline fileCtx) {
    sb = super.toJavaInit(sb, fileCtx);
    final String mname = JCodeGen.toJavaId(_key.toString());
>>>>>>> ab872a83

    final Neurons[] neurons = DeepLearningTask.makeNeuronsForTesting(model_info());
    final DeepLearningParameters p = model_info.get_params();

    sb.ip("public boolean isSupervised() { return " + isSupervised() + "; }").nl();
    sb.ip("public int nfeatures() { return "+_output.nfeatures()+"; }").nl();
    sb.ip("public int nclasses() { return "+ (p._autoencoder ? neurons[neurons.length-1].units : _output.nclasses()) + "; }").nl();

    if (model_info().data_info()._nums > 0) {
      JCodeGen.toStaticVarZeros(sb, "NUMS", new double[model_info().data_info()._nums], "Workspace for storing numerical input variables.");
      JCodeGen.toClassWithArray(sb, "static", "NORMMUL", model_info().data_info()._normMul);//, "Standardization/Normalization scaling factor for numerical variables.");
      JCodeGen.toClassWithArray(sb, "static", "NORMSUB", model_info().data_info()._normSub);//, "Standardization/Normalization offset for numerical variables.");
    }
    if (model_info().data_info()._cats > 0) {
      JCodeGen.toStaticVar(sb, "CATS", new int[model_info().data_info()._cats], "Workspace for storing categorical input variables.");
    }
    JCodeGen.toStaticVar(sb, "CATOFFSETS", model_info().data_info()._catOffsets, "Workspace for categorical offsets.");
    if (model_info().data_info()._normRespMul != null) {
      JCodeGen.toStaticVar(sb, "NORMRESPMUL", model_info().data_info()._normRespMul, "Standardization/Normalization scaling factor for response.");
      JCodeGen.toStaticVar(sb, "NORMRESPSUB", model_info().data_info()._normRespSub, "Standardization/Normalization offset for response.");
    }
    if (p._hidden_dropout_ratios != null) {
      JCodeGen.toStaticVar(sb, "HIDDEN_DROPOUT_RATIOS", p._hidden_dropout_ratios, "Hidden layer dropout ratios.");
    }

    final int[] layers = new int[neurons.length];
    for (int i=0;i<neurons.length;++i)
      layers[i] = neurons[i].units;
    JCodeGen.toStaticVar(sb, "NEURONS", layers, "Number of neurons for each layer.");

    if (get_params()._autoencoder) {
      sb.i(1).p("public int getPredsSize() { return " + model_info.units[model_info.units.length-1] + "; }").nl();
      sb.i(1).p("public boolean isAutoEncoder() { return true; }").nl();
      sb.i(1).p("public String getHeader() { return \"" + getHeader() + "\"; }").nl();
    }

    // Generate activation storage
    sb.i(1).p("// Storage for neuron activation values.").nl();
    sb.i(1).p("public static final double[][] ACTIVATION = new double[][] {").nl();
    for (int i=0; i<neurons.length; i++) {
      String colInfoClazz = mname + "_Activation_"+i;
      sb.i(2).p("/* ").p(neurons[i].getClass().getSimpleName()).p(" */ ");
      sb.p(colInfoClazz).p(".VALUES");
      if (i!=neurons.length-1) sb.p(',');
      sb.nl();
    }
    sb.i(1).p("};").nl();
    fileCtx.add(new CodeGenerator() {
      @Override
      public void generate(JCodeSB out) {
        for (int i=0; i<neurons.length; i++) {
          String colInfoClazz = mname + "_Activation_"+i;
          out.i().p("// Neuron activation values for ").p(neurons[i].getClass().getSimpleName()).p(" layer").nl();
          JCodeGen.toClassWithArray(out, null, colInfoClazz, new double[layers[i]]);
        }
      }
    });

    // biases
    sb.i(1).p("// Neuron bias values.").nl();
    sb.i(1).p("public static final double[][] BIAS = new double[][] {").nl();
    for (int i=0; i<neurons.length; i++) {
      String colInfoClazz = mname + "_Bias_"+i;
      sb.i(2).p("/* ").p(neurons[i].getClass().getSimpleName()).p(" */ ");
      sb.p(colInfoClazz).p(".VALUES");
      if (i!=neurons.length-1) sb.p(',');
      sb.nl();
    }
    sb.i(1).p("};").nl();
    // Generate additonal classes
    fileCtx.add(new CodeGenerator() {
      @Override
      public void generate(JCodeSB out) {
        for (int i=0; i<neurons.length; i++) {
          String colInfoClazz = mname + "_Bias_"+i;
          out.i().p("// Neuron bias values for ").p(neurons[i].getClass().getSimpleName()).p(" layer").nl();
          double[] bias = i == 0 ? null : new double[model_info().get_biases(i-1).size()];
          if (i>0) {
            for (int j=0; j<bias.length; ++j) bias[j] = model_info().get_biases(i-1).get(j);
          }
          JCodeGen.toClassWithArray(out, null, colInfoClazz, bias);
        }
      }
    });

    // Weights
    sb.i(1).p("// Connecting weights between neurons.").nl();
    sb.i(1).p("public static final float[][] WEIGHT = new float[][] {").nl();
    for (int i=0; i<neurons.length; i++) {
      String colInfoClazz = mname + "_Weight_"+i;
      sb.i(2).p("/* ").p(neurons[i].getClass().getSimpleName()).p(" */ ");
      sb.p(colInfoClazz).p(".VALUES");
      if (i!=neurons.length-1) sb.p(',');
      sb.nl();
    }
    sb.i(1).p("};").nl();
    // Generate weight classes
    fileCtx.add(new CodeGenerator() {
      @Override
      public void generate(JCodeSB out) {
        for (int i = 0; i < neurons.length; i++) {
          String colInfoClazz = mname + "_Weight_" + i;
          if (i > 0) {
            out.i().p("// Neuron weights connecting ").
                p(neurons[i - 1].getClass().getSimpleName()).p(" and ").
                p(neurons[i].getClass().getSimpleName()).
                p(" layer").nl();
          }
          float[]
              weights =
              i == 0 ? null : new float[model_info().get_weights(i - 1).rows() * model_info()
                  .get_weights(i - 1).cols()];
          if (i > 0) {
            final int rows = model_info().get_weights(i - 1).rows();
            final int cols = model_info().get_weights(i - 1).cols();
            for (int j = 0; j < rows; ++j)
              for (int k = 0; k < cols; ++k)
                weights[j * cols + k] = model_info().get_weights(i - 1).get(j, k);
          }
          JCodeGen.toClassWithArray(out, null, colInfoClazz, weights);
        }
      }
    });

    return sb;
  }

  @Override protected boolean toJavaCheckTooBig() { return (model_info.size() > 1e6); }

  private SBPrintStream pureMatVec(final SBPrintStream bodySb) {
    bodySb.i(1).p("int cols = ACTIVATION[i-1].length;").nl();
    bodySb.i(1).p("int rows = ACTIVATION[i].length;").nl();
    bodySb.i(1).p("int extra=cols-cols%8;").nl();
    bodySb.i(1).p("int multiple = (cols/8)*8-1;").nl();
    bodySb.i(1).p("int idx = 0;").nl();
    bodySb.i(1).p("float[] a = WEIGHT[i];").nl();
    bodySb.i(1).p("double[] x = ACTIVATION[i-1];").nl();
    bodySb.i(1).p("double[] y = BIAS[i];").nl();
    bodySb.i(1).p("double[] res = ACTIVATION[i];").nl();
    bodySb.i(1).p("for (int row=0; row<rows; ++row) {").nl();
    bodySb.i(2).p("double psum0 = 0, psum1 = 0, psum2 = 0, psum3 = 0, psum4 = 0, psum5 = 0, psum6 = 0, psum7 = 0;").nl();
    bodySb.i(2).p("for (int col = 0; col < multiple; col += 8) {").nl();
    bodySb.i(3).p("int off = idx + col;").nl();
    bodySb.i(3).p("psum0 += a[off    ] * x[col    ];").nl();
    bodySb.i(3).p("psum1 += a[off + 1] * x[col + 1];").nl();
    bodySb.i(3).p("psum2 += a[off + 2] * x[col + 2];").nl();
    bodySb.i(3).p("psum3 += a[off + 3] * x[col + 3];").nl();
    bodySb.i(3).p("psum4 += a[off + 4] * x[col + 4];").nl();
    bodySb.i(3).p("psum5 += a[off + 5] * x[col + 5];").nl();
    bodySb.i(3).p("psum6 += a[off + 6] * x[col + 6];").nl();
    bodySb.i(3).p("psum7 += a[off + 7] * x[col + 7];").nl();
    bodySb.i(2).p("}").nl();
    bodySb.i(2).p("res[row] += psum0 + psum1 + psum2 + psum3;").nl();
    bodySb.i(2).p("res[row] += psum4 + psum5 + psum6 + psum7;").nl();
    bodySb.i(2).p("for (int col = extra; col < cols; col++)").nl();
    bodySb.i(3).p("res[row] += a[idx + col] * x[col];").nl();
    bodySb.i(2).p("res[row] += y[row];").nl();
    bodySb.i(2).p("idx += cols;").nl();
    bodySb.i(1).p("}").nl();
    return bodySb;
  }

<<<<<<< HEAD
  @Override protected void toJavaPredictBody(final SBPrintStream bodySb, final SB classCtxSb, final SB fileCtxSb, boolean verboseCode) {
    SB model = new SB();
=======
  @Override protected void toJavaPredictBody(SBPrintStream bodySb,
                                             CodeGeneratorPipeline classCtx,
                                             CodeGeneratorPipeline fileCtx,
                                             final boolean verboseCode) {
>>>>>>> ab872a83
    final DeepLearningParameters p = model_info.get_params();
    bodySb.i().p("java.util.Arrays.fill(preds,0);").nl();
    final int cats = model_info().data_info()._cats;
    final int nums = model_info().data_info()._nums;
    // initialize input layer
    if (nums > 0) bodySb.i().p("java.util.Arrays.fill(NUMS,0);").nl();
    if (cats > 0) bodySb.i().p("java.util.Arrays.fill(CATS,0);").nl();
    bodySb.i().p("int i = 0, ncats = 0;").nl();
    if (cats > 0) {
      bodySb.i().p("for(; i<"+cats+"; ++i) {").nl();
      bodySb.i(1).p("if (!Double.isNaN(data[i])) {").nl();
      bodySb.i(2).p("int c = (int) data[i];").nl();
      if (model_info().data_info()._useAllFactorLevels)
        bodySb.i(2).p("CATS[ncats++] = c + CATOFFSETS[i];").nl();
      else
        bodySb.i(2).p("if (c != 0) CATS[ncats++] = c + CATOFFSETS[i] - 1;").nl();
      bodySb.i(1).p("}").nl();
      bodySb.i().p("}").nl();
    }
    if (nums > 0) {
      bodySb.i().p("final int n = data.length;").nl();
      bodySb.i().p("for(; i<n; ++i) {").nl();
      bodySb.i(1).p("NUMS[i" + (cats > 0 ? "-" + cats : "") + "] = Double.isNaN(data[i]) ? 0 : ");
      if (model_info().data_info()._normMul != null) {
        bodySb.p("(data[i] - NORMSUB.VALUES[i" + (cats > 0 ? "-" + cats : "") + "])*NORMMUL.VALUES[i" + (cats > 0 ? "-" + cats : "") + "];").nl();
      } else {
        bodySb.p("data[i];").nl();
      }
      bodySb.i(0).p("}").nl();
    }
    bodySb.i().p("java.util.Arrays.fill(ACTIVATION[0],0);").nl();
    if (cats > 0) {
      bodySb.i().p("for (i=0; i<ncats; ++i) ACTIVATION[0][CATS[i]] = 1;").nl();
    }
    if (nums > 0) {
      bodySb.i().p("for (i=0; i<NUMS.length; ++i) {").nl();
      bodySb.i(1).p("ACTIVATION[0][CATOFFSETS[CATOFFSETS.length-1] + i] = Double.isNaN(NUMS[i]) ? 0 : NUMS[i];").nl();
      bodySb.i().p("}").nl();
    }

    boolean tanh=(p._activation == DeepLearningParameters.Activation.Tanh || p._activation == DeepLearningParameters.Activation.TanhWithDropout);
    boolean relu=(p._activation == DeepLearningParameters.Activation.Rectifier || p._activation == DeepLearningParameters.Activation.RectifierWithDropout);
    boolean maxout=(p._activation == DeepLearningParameters.Activation.Maxout || p._activation == DeepLearningParameters.Activation.MaxoutWithDropout);

    final String stopping = p._autoencoder ? "(i<=ACTIVATION.length-1)" : "(i<ACTIVATION.length-1)";

    // make prediction: forward propagation
    bodySb.i().p("for (i=1; i<ACTIVATION.length; ++i) {").nl();
    bodySb.i(1).p("java.util.Arrays.fill(ACTIVATION[i],0);").nl();
    if (maxout) {
      bodySb.i(1).p("int _k = 2; // channels").nl();
      bodySb.i(1).p("if " + stopping + " {").nl();
      bodySb.i(2).p("double[] channel = new double[_k];").nl();
      bodySb.i(2).p("for (int r=0; r<ACTIVATION[i].length; ++r) {").nl();
        bodySb.i(3).p("final int cols = ACTIVATION[i-1].length;").nl();
        bodySb.i(3).p("short maxK = 0;").nl();
        bodySb.i(3).p("for (short k = 0; k < _k; ++k) {").nl();
          bodySb.i(4).p("channel[k] = 0;").nl();
          bodySb.i(4).p("for (int c=0; c<cols; ++c) {").nl();
            bodySb.i(5).p("channel[k] += WEIGHT[i][_k*(r * cols + c) + k] * ACTIVATION[i-1][c];").nl();
          bodySb.i(4).p("}").nl();
          bodySb.i(4).p("channel[k] += BIAS[i][_k*r+k];").nl();
          bodySb.i(4).p("if (channel[k] > channel[maxK]) maxK=k;").nl();
        bodySb.i(3).p("}").nl();
        bodySb.i(3).p("ACTIVATION[i][r] = channel[maxK];").nl();
    } else {
      // optimized
      pureMatVec(bodySb);
      // Activation function
      bodySb.i(1).p("if " + stopping + " {").nl();
      bodySb.i(2).p("for (int r=0; r<ACTIVATION[i].length; ++r) {").nl();
      if (tanh) {
        bodySb.i(3).p("ACTIVATION[i][r] = 1 - 2 / (1 + Math.exp(2*ACTIVATION[i][r]));").nl();
      } else if (relu) {
        bodySb.i(3).p("ACTIVATION[i][r] = Math.max(0, ACTIVATION[i][r]);").nl();
      }
    }
    if (p._hidden_dropout_ratios != null) {
      bodySb.i(3).p("if (i<ACTIVATION.length-1) {").nl();
      bodySb.i(4).p("ACTIVATION[i][r] *= HIDDEN_DROPOUT_RATIOS[i-1];").nl();
      bodySb.i(3).p("}").nl();
    }
    bodySb.i(2).p("}").nl();
    bodySb.i(1).p("}").nl();
    if (maxout) {
      bodySb.i(1).p("if (i == ACTIVATION.length-1) {").nl();
      pureMatVec(bodySb);
      bodySb.i(1).p("}").nl();
    }
    if (_output.isClassifier()) {
      bodySb.i(1).p("if (i == ACTIVATION.length-1) {").nl();
      // softmax
      bodySb.i(2).p("double max = ACTIVATION[i][0];").nl();
      bodySb.i(2).p("for (int r=1; r<ACTIVATION[i].length; r++) {").nl();
      bodySb.i(3).p("if (ACTIVATION[i][r]>max) max = ACTIVATION[i][r];").nl();
      bodySb.i(2).p("}").nl();
      bodySb.i(2).p("double scale = 0;").nl();
      bodySb.i(2).p("for (int r=0; r<ACTIVATION[i].length; r++) {").nl();
      bodySb.i(3).p("ACTIVATION[i][r] = Math.exp(ACTIVATION[i][r] - max);").nl();
      bodySb.i(3).p("scale += ACTIVATION[i][r];").nl();
      bodySb.i(2).p("}").nl();
      bodySb.i(2).p("for (int r=0; r<ACTIVATION[i].length; r++) {").nl();
      bodySb.i(3).p("if (Double.isNaN(ACTIVATION[i][r]))").nl();
      bodySb.i(4).p("throw new RuntimeException(\"Numerical instability, predicted NaN.\");").nl();
      bodySb.i(3).p("ACTIVATION[i][r] /= scale;").nl();
      bodySb.i(3).p("preds[r+1] = ACTIVATION[i][r];").nl();
      bodySb.i(2).p("}").nl();
      bodySb.i(1).p("}").nl();
      bodySb.i().p("}").nl();
    } else if (!p._autoencoder) { //Regression
      bodySb.i(1).p("if (i == ACTIVATION.length-1) {").nl();
      // regression: set preds[1], FillPreds0 will put it into preds[0]
      if (model_info().data_info()._normRespMul != null) {
        bodySb.i(2).p("preds[1] = (ACTIVATION[i][0] / NORMRESPMUL[0] + NORMRESPSUB[0]);").nl();
      }
      else {
        bodySb.i(2).p("preds[1] = ACTIVATION[i][0];").nl();
      }
      bodySb.i(2).p("preds[1] = " + new Distribution(model_info.get_params()._distribution, model_info.get_params()._tweedie_power).linkInvString("preds[1]")+";").nl();
      bodySb.i(2).p("if (Double.isNaN(preds[1])) throw new RuntimeException(\"Predicted regression target NaN!\");").nl();
      bodySb.i(1).p("}").nl();
      bodySb.i().p("}").nl();
    } else { //AutoEncoder
      bodySb.i(1).p("if (i == ACTIVATION.length-1) {").nl();
      bodySb.i(2).p("for (int r=0; r<ACTIVATION[i].length; r++) {").nl();
      bodySb.i(3).p("if (Double.isNaN(ACTIVATION[i][r]))").nl();
      bodySb.i(4).p("throw new RuntimeException(\"Numerical instability, reconstructed NaN.\");").nl();
      bodySb.i(3).p("preds[r] = ACTIVATION[i][r];").nl();
      bodySb.i(2).p("}").nl();
      if (model_info().data_info()._nums > 0) {
        int ns = model_info().data_info().numStart();
        bodySb.i(2).p("for (int k=" + ns + "; k<" + model_info().data_info().fullN() + "; ++k) {").nl();
        bodySb.i(3).p("preds[k] = preds[k] / NORMMUL.VALUES[k-" + ns + "] + NORMSUB.VALUES[k-" + ns + "];").nl();
        bodySb.i(2).p("}").nl();
      }
      bodySb.i(1).p("}").nl();
      bodySb.i().p("}").nl();
      // DEBUGGING
//      bodySb.i().p("System.out.println(java.util.Arrays.toString(data));").nl();
//      bodySb.i().p("System.out.println(java.util.Arrays.toString(ACTIVATION[0]));").nl();
//      bodySb.i().p("System.out.println(java.util.Arrays.toString(ACTIVATION[ACTIVATION.length-1]));").nl();
//      bodySb.i().p("System.out.println(java.util.Arrays.toString(preds));").nl();
//      bodySb.i().p("System.out.println(\"\");").nl();
    }
    if (_output.autoencoder) return;
    if (_output.isClassifier()) {
      if (_parms._balance_classes)
        bodySb.ip("hex.genmodel.GenModel.correctProbabilities(preds, PRIOR_CLASS_DISTRIB, MODEL_CLASS_DISTRIB);").nl();
      bodySb.ip("preds[0] = hex.genmodel.GenModel.getPrediction(preds, PRIOR_CLASS_DISTRIB, data, " + defaultThreshold()+");").nl();
    } else {
      bodySb.ip("preds[0] = preds[1];").nl();
    }
  }

  private final String unstable_msg = technote(4,
      "\n\nTrying to predict with an unstable model." +
          "\nJob was aborted due to observed numerical instability (exponential growth)."
          + "\nEither the weights or the bias values are unreasonably large or lead to large activation values."
          + "\nTry a different initial distribution, a bounded activation function (Tanh), adding regularization"
          + "\n(via max_w2, l1, l2, dropout) or learning rate (either enable adaptive_rate or use a smaller learning rate or faster annealing).");

  @Override protected long checksum_impl() {
    return super.checksum_impl() * model_info.checksum_impl();
  }
}
<|MERGE_RESOLUTION|>--- conflicted
+++ resolved
@@ -46,10 +46,6 @@
 import water.util.JCodeGen;
 import water.util.Log;
 import water.util.PrettyPrint;
-<<<<<<< HEAD
-import water.util.SB;
-=======
->>>>>>> ab872a83
 import water.util.SBPrintStream;
 import water.util.Timer;
 import water.util.TwoDimTable;
@@ -1045,15 +1041,9 @@
     return sb.toString();
   }
 
-<<<<<<< HEAD
-  @Override protected SBPrintStream toJavaInit(SBPrintStream sb, SB fileContextSB) {
-    sb = super.toJavaInit(sb, fileContextSB);
-    String mname = JCodeGen.toJavaId(_key.toString());
-=======
   @Override protected SBPrintStream toJavaInit(SBPrintStream sb, CodeGeneratorPipeline fileCtx) {
     sb = super.toJavaInit(sb, fileCtx);
     final String mname = JCodeGen.toJavaId(_key.toString());
->>>>>>> ab872a83
 
     final Neurons[] neurons = DeepLearningTask.makeNeuronsForTesting(model_info());
     final DeepLearningParameters p = model_info.get_params();
@@ -1216,15 +1206,10 @@
     return bodySb;
   }
 
-<<<<<<< HEAD
-  @Override protected void toJavaPredictBody(final SBPrintStream bodySb, final SB classCtxSb, final SB fileCtxSb, boolean verboseCode) {
-    SB model = new SB();
-=======
   @Override protected void toJavaPredictBody(SBPrintStream bodySb,
                                              CodeGeneratorPipeline classCtx,
                                              CodeGeneratorPipeline fileCtx,
                                              final boolean verboseCode) {
->>>>>>> ab872a83
     final DeepLearningParameters p = model_info.get_params();
     bodySb.i().p("java.util.Arrays.fill(preds,0);").nl();
     final int cats = model_info().data_info()._cats;
